--- conflicted
+++ resolved
@@ -778,14 +778,11 @@
       sensor_msgs::msg::Image raw_img;
       img_serializer.deserialize_message(msg_it->msg.get(), &raw_img);
 
-<<<<<<< HEAD
-=======
       if (req->use_interval_mode && req->interval_mode_single_msg)
       {
         if (!isTheSpecificMsg<sensor_msgs::msg::Image>(raw_img, req, topic_details))
           continue;
       }
->>>>>>> 82cda27b
       // imencode expects rgb images in `bgr` encoding, so we need to change incoming images that
       // use `rbg8` encoding to `bgr8` encoding by hand.
       if(raw_img.encoding == "rgb8")
