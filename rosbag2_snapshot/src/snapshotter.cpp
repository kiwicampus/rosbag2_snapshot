// Copyright (c) 2018-2021, Open Source Robotics Foundation, Inc., GAIA Platform, Inc., All rights reserved.  // NOLINT
//
// Redistribution and use in source and binary forms, with or without
// modification, are permitted provided that the following conditions are met:
//
//    * Redistributions of source code must retain the above copyright
//      notice, this list of conditions and the following disclaimer.
//
//    * Redistributions in binary form must reproduce the above copyright
//      notice, this list of conditions and the following disclaimer in the
//      documentation and/or other materials provided with the distribution.
//
//    * Neither the name of the {copyright_holder} nor the names of its
//      contributors may be used to endorse or promote products derived from
//      this software without specific prior written permission.
//
// THIS SOFTWARE IS PROVIDED BY THE COPYRIGHT HOLDERS AND CONTRIBUTORS "AS IS"
// AND ANY EXPRESS OR IMPLIED WARRANTIES, INCLUDING, BUT NOT LIMITED TO, THE
// IMPLIED WARRANTIES OF MERCHANTABILITY AND FITNESS FOR A PARTICULAR PURPOSE
// ARE DISCLAIMED. IN NO EVENT SHALL THE COPYRIGHT HOLDER OR CONTRIBUTORS BE
// LIABLE FOR ANY DIRECT, INDIRECT, INCIDENTAL, SPECIAL, EXEMPLARY, OR
// CONSEQUENTIAL DAMAGES (INCLUDING, BUT NOT LIMITED TO, PROCUREMENT OF
// SUBSTITUTE GOODS OR SERVICES; LOSS OF USE, DATA, OR PROFITS; OR BUSINESS
// INTERRUPTION) HOWEVER CAUSED AND ON ANY THEORY OF LIABILITY, WHETHER IN
// CONTRACT, STRICT LIABILITY, OR TORT (INCLUDING NEGLIGENCE OR OTHERWISE)
// ARISING IN ANY WAY OUT OF THE USE OF THIS SOFTWARE, EVEN IF ADVISED OF THE
// POSSIBILITY OF SUCH DAMAGE.

#include <rcpputils/scope_exit.hpp>
#include <rclcpp/rclcpp.hpp>
#include <rosbag2_snapshot/snapshotter.hpp>

#include <filesystem>

#include <cassert>
#include <chrono>
#include <ctime>
#include <exception>
#include <iomanip>
#include <memory>
#include <queue>
#include <sstream>
#include <string>
#include <utility>
#include <vector>

namespace rosbag2_snapshot
{

using namespace std::chrono_literals;  // NOLINT

using rclcpp::Time;
using rosbag2_snapshot_msgs::srv::TriggerSnapshot;
using std::placeholders::_1;
using std::placeholders::_2;
using std::placeholders::_3;
using std::shared_ptr;
using std::string;
using std_srvs::srv::SetBool;

const rclcpp::Duration SnapshotterTopicOptions::NO_DURATION_LIMIT = rclcpp::Duration(-1s);
const int32_t SnapshotterTopicOptions::NO_MEMORY_LIMIT = -1;
const rclcpp::Duration SnapshotterTopicOptions::INHERIT_DURATION_LIMIT = rclcpp::Duration(0s);
const int32_t SnapshotterTopicOptions::INHERIT_MEMORY_LIMIT = 0;
static constexpr uint32_t MB_TO_B = 1e6;

SnapshotterTopicOptions::SnapshotterTopicOptions(
  rclcpp::Duration duration_limit,
  int32_t memory_limit)
: duration_limit_(duration_limit), memory_limit_(memory_limit)
{
}

SnapshotterOptions::SnapshotterOptions(
  rclcpp::Duration default_duration_limit,
  int32_t default_memory_limit)
: default_duration_limit_(default_duration_limit),
  default_memory_limit_(default_memory_limit),
  topics_()
{
}

bool SnapshotterOptions::addTopic(
  const TopicDetails & topic_details,
  rclcpp::Duration duration,
  int32_t memory)
{
  SnapshotterTopicOptions ops(duration, memory);
  std::pair<topics_t::iterator, bool> ret;
  ret = topics_.emplace(topic_details, ops);
  return ret.second;
}

SnapshotterClientOptions::SnapshotterClientOptions()
: action_(SnapshotterClientOptions::TRIGGER_WRITE)
{
}

SnapshotMessage::SnapshotMessage(
  std::shared_ptr<const rclcpp::SerializedMessage> _msg, Time _time)
: msg(_msg), time(_time)
{
}

MessageQueue::MessageQueue(const SnapshotterTopicOptions & options, const rclcpp::Logger & logger)
: options_(options), logger_(logger), size_(0)
{
}

void MessageQueue::setSubscriber(shared_ptr<rclcpp::GenericSubscription> sub)
{
  sub_ = sub;
}

std::shared_ptr<MessageQueue> MessageQueue::clone()
{
  std::lock_guard<std::mutex> l(lock);
  auto cloned = std::make_shared<MessageQueue>(this->options_, this->logger_);
  cloned->queue_ = this->queue_; // Copy the queue
  cloned->size_ = this->size_;   // Copy the size
  return cloned;
}

void MessageQueue::clear()
{
  std::lock_guard<std::mutex> l(lock);
  _clear();
}

void MessageQueue::_clear()
{
  if(options_.duration_limit_.seconds() > 0.0)
  {
    queue_.clear();
    size_ = 0;
  }
  else
  {
    RCLCPP_INFO(logger_, "Not clearing queue for topic %s because duration is set to %f", sub_->get_topic_name(), options_.duration_limit_.seconds());
  }
}

rclcpp::Duration MessageQueue::duration() const
{
  // No duration if 0 or 1 messages
  if (queue_.size() <= 1) {
    return rclcpp::Duration(0s);
  }
  return queue_.back().time - queue_.front().time;
}

bool MessageQueue::preparePush(int32_t size, rclcpp::Time const & time)
{
  // If new message is older than back of queue, time has gone backwards and buffer must be cleared
  if (!queue_.empty() && time < queue_.back().time) {
    RCLCPP_WARN(logger_, "Time has gone backwards. Clearing buffer for this topic.");
    _clear();
  }

  // The only case where message cannot be addded is if size is greater than limit
  if (options_.memory_limit_ > SnapshotterTopicOptions::NO_MEMORY_LIMIT &&
    size > options_.memory_limit_)
  {
    return false;
  }

  // If memory limit is enforced, remove elements from front of queue until limit
  // would be met once message is added
  if (options_.memory_limit_ > SnapshotterTopicOptions::NO_MEMORY_LIMIT) {
    while (queue_.size() != 0 && size_ + size > options_.memory_limit_) {
      _pop();
    }
  }

  // If duration limit is encforced, remove elements from front of queue until duration limit
  // would be met once message is added
  if (options_.duration_limit_ > SnapshotterTopicOptions::NO_DURATION_LIMIT &&
    queue_.size() != 0)
  {
    rclcpp::Duration dt = time - queue_.front().time;
    while (dt > options_.duration_limit_) {
      _pop();
      if (queue_.empty()) {
        break;
      }
      dt = time - queue_.front().time;
    }
  }
  return true;
}
bool MessageQueue::refreshBuffer(rclcpp::Time const& time)
{
  if (options_.duration_limit_ > SnapshotterTopicOptions::NO_DURATION_LIMIT && queue_.size() != 0)
  {
    rclcpp::Duration dt = time - queue_.front().time;
    while (dt > options_.duration_limit_)
    {
      _pop();
      if (queue_.empty())
      {
          break;
      }
      dt = time - queue_.front().time;
    }
  }
  return true;
}
void MessageQueue::push(SnapshotMessage const& _out)
{
  auto ret = lock.try_lock();
  if (!ret) {
    RCLCPP_ERROR(logger_, "Failed to lock. Time %f", _out.time.seconds());
    return;
  }
  _push(_out);
  if (ret) {
    lock.unlock();
  }
}

SnapshotMessage MessageQueue::pop()
{
  std::lock_guard<std::mutex> l(lock);
  return _pop();
}

int64_t MessageQueue::getMessageSize(SnapshotMessage const & snapshot_msg) const
{
  return snapshot_msg.msg->size() + sizeof(SnapshotMessage);
}

void MessageQueue::_push(SnapshotMessage const & _out)
{
  int32_t size = _out.msg->size();
  // If message cannot be added without violating limits, it must be dropped
  if (!preparePush(size, _out.time)) {
    return;
  }
  queue_.push_back(_out);
  // Add size of new message to running count to maintain correctness
  size_ += getMessageSize(_out);
}

SnapshotMessage MessageQueue::_pop()
{
  SnapshotMessage tmp = queue_.front();
  queue_.pop_front();
  //  Remove size of popped message to maintain correctness of size_
  size_ -= getMessageSize(tmp);
  return tmp;
}

MessageQueue::range_t MessageQueue::rangeFromTimes(Time const & start, Time const & stop)
{
  range_t::first_type begin = queue_.begin();
  range_t::second_type end = queue_.end();

  
  if(options_.duration_limit_ != options_.NO_DURATION_LIMIT)
  {
    // Increment / Decrement iterators until time contraints are met
    if (start.seconds() != 0.0 || start.nanoseconds() != 0) {
      while (begin != end && (*begin).time < start) {
        ++begin;
      }
    }
    if (stop.seconds() != 0.0 || stop.nanoseconds() != 0) {
      while (end != begin && (*(end - 1)).time > stop) {
        --end;
      }
    }
  }
  return range_t(begin, end);
}

MessageQueue::range_t MessageQueue::intervalFromTimesMsg(Time const & msg_timestamp, const double & tolerance)
{
  range_t::first_type begin = queue_.begin();
  range_t::second_type end = queue_.end();

  // determine start and stop times
  Time start = msg_timestamp - rclcpp::Duration::from_seconds(tolerance);
  Time stop = msg_timestamp + rclcpp::Duration::from_seconds(tolerance);

  // Check that msg_timestamp is within the range of the queue
  if(options_.duration_limit_ != options_.NO_DURATION_LIMIT)
  {
    // Increment / Decrement iterators until time contraints are met
    if (start.seconds() != 0.0 || start.nanoseconds() != 0) {
      while (begin != end && (*begin).time < start) {
        ++begin;
      }
    }
    if (stop.seconds() != 0.0 || stop.nanoseconds() != 0) {
      while (end != begin && (*(end - 1)).time > stop) {
        --end;
      }
    }
  }
  return range_t(begin, end);
}

const int Snapshotter::QUEUE_SIZE = 10;

Snapshotter::Snapshotter(const rclcpp::NodeOptions & options)
: rclcpp::Node("snapshotter", options),
  recording_(true),
  writing_(false)
{
  parseOptionsFromParams();

  // Create the queue for each topic and set up the subscriber to add to it on new messages
  for (auto & pair : options_.topics_) {
    string topic{pair.first.name}, type{pair.first.type};
    fixTopicOptions(pair.second);
    shared_ptr<MessageQueue> queue;
    queue.reset(new MessageQueue(pair.second, get_logger()));

    TopicDetails details{};
    details.name = topic;
    details.type = type;
    details.qos = pair.first.qos;
    details.override_old_timestamps = pair.first.override_old_timestamps;
    details.queue_depth = pair.first.queue_depth;
    details.default_bag_duration = pair.first.default_bag_duration;
    details.img_compression_opts_ = pair.first.img_compression_opts_;
    details.throttle_period = pair.first.throttle_period;
    details.h264_throttle_skip = pair.first.h264_throttle_skip;
    std::pair<buffers_t::iterator, bool> res =
      buffers_.emplace(details, queue);
    assert(res.second);

    subscribe(details, queue);
  }

  // Now that subscriptions are setup, setup service servers for writing and pausing
  trigger_snapshot_action_server_ = rclcpp_action::create_server<TriggerSnapAction>(
      this,
      "trigger_snapshot",
      std::bind(&Snapshotter::handle_goal, this, _1, _2),
      std::bind(&Snapshotter::handle_cancel, this, _1),
      std::bind(&Snapshotter::handle_accepted, this, _1));
  enable_server_ = create_service<SetBool>(
    "enable_snapshot", std::bind(&Snapshotter::enableCb, this, _1, _2, _3));

  // Start timer to poll for topics
  if (options_.all_topics_) {
    poll_topic_timer_ =
      create_wall_timer(
      std::chrono::duration(1s),
      std::bind(&Snapshotter::pollTopics, this));
  }
}

Snapshotter::~Snapshotter()
{
  for (auto & buffer : buffers_) {
    buffer.second->sub_.reset();
  }
}

ImageCompressionOptions Snapshotter::getCompressionOptions(std::string topic)
{
  std::string prefix = "topic_details." + topic;
  ImageCompressionOptions img_compression_opts;

  // use compression?
  try {
    bool use_compression = declare_parameter<bool>(prefix + ".compression.enabled");
    img_compression_opts.use_compression = use_compression;
  } catch (const rclcpp::exceptions::UninitializedStaticallyTypedParameterException& ex) {
    if (std::string{ex.what()}.find("not set") == std::string::npos) {
      RCLCPP_INFO(get_logger(), "Not using image compression for topic %s", topic.c_str());
      img_compression_opts.use_compression = false;
      return img_compression_opts;
    } else { throw ex; }
  }

  if(img_compression_opts.use_compression)
  {
    // get compression format
    try {
      std::string compression_format = declare_parameter<std::string>(prefix + ".compression.format");
      img_compression_opts.format = compression_format;
    } catch (const rclcpp::exceptions::UninitializedStaticallyTypedParameterException& ex) {
      if (std::string{ex.what()}.find("not set") == std::string::npos) {
        RCLCPP_INFO(get_logger(), "Compression enabled for topic %s but compression format not specified, using jpg with default quality", topic.c_str());
        img_compression_opts.format = "jpg";
        img_compression_opts.imwrite_flag_value = 95;
        img_compression_opts.imwrite_flag = cv::IMWRITE_JPEG_QUALITY;
        return img_compression_opts;
      } else { throw ex; }
    }

    // get jpg compression flags
    if(img_compression_opts.format == "jpg" || img_compression_opts.format == "jpeg")
    {
      img_compression_opts.format = "jpg";
      img_compression_opts.imwrite_flag = cv::IMWRITE_JPEG_QUALITY;
      try{
        int jpg_quality = declare_parameter<int>(prefix + ".compression.jpg_quality");
        img_compression_opts.imwrite_flag_value = jpg_quality;
      } catch (const rclcpp::exceptions::UninitializedStaticallyTypedParameterException& ex) {
        if (std::string{ex.what()}.find("not set") == std::string::npos) {
          RCLCPP_INFO(get_logger(), "jpg compression enabled for topic %s but quality not specified, using jpg with default quality", topic.c_str());
          img_compression_opts.imwrite_flag_value = 95;
        } else { throw ex; }
      }
    }
    // get png compression flags
    else if(img_compression_opts.format == "png")
    {
      img_compression_opts.imwrite_flag = cv::IMWRITE_PNG_COMPRESSION;
      try{
        int png_compression_level = declare_parameter<int>(prefix + ".compression.png_compression");
        img_compression_opts.imwrite_flag_value = png_compression_level;
      } catch (const rclcpp::exceptions::UninitializedStaticallyTypedParameterException& ex) {
        if (std::string{ex.what()}.find("not set") == std::string::npos) {
          RCLCPP_INFO(get_logger(), "png compression enabled for topic %s but compression not specified, using png with default compression", topic.c_str());
          img_compression_opts.imwrite_flag_value = 3;
        } else { throw ex; }
      }
    }
    // no use compression if is different than jpeg or png
    else
    {
      RCLCPP_ERROR(get_logger(), "An invalid compression format was passed for topic %s: %s. Compression will be disabled for this topic", topic.c_str(), img_compression_opts.format.c_str());
      img_compression_opts.use_compression = false;
    }
  }

  // Init encoder for h264 in case any event triggers the use of h264
  img_compression_opts.encoder = std::make_shared<FFMPEGEncoder>();
  img_compression_opts.encoder->setParameters(this, "h264.");

  return img_compression_opts;
}

void Snapshotter::parseOptionsFromParams()
{
  std::vector<std::string> topics{};

  try {
    options_.default_duration_limit_ = rclcpp::Duration::from_seconds(
      declare_parameter<double>("default_duration_limit", -1.0));
  } catch (const rclcpp::ParameterTypeException & ex) {
    RCLCPP_ERROR(get_logger(), "default_duration_limit is of incorrect type.");
    throw ex;
  }

  try {
    options_.default_memory_limit_ =
      declare_parameter<double>("default_memory_limit", -1.0);
  } catch (const rclcpp::ParameterTypeException & ex) {
    RCLCPP_ERROR(get_logger(), "default_memory_limit is of incorrect type.");
    throw ex;
  }

  // Convert memory limit in MB to B
  if (options_.default_memory_limit_ != -1.0) {
    options_.default_memory_limit_ *= MB_TO_B;
  }

  try {
    options_.rosbag_preset_profile_ =
      declare_parameter<std::string>("rosbag_preset_profile", "zstd_small");
  } catch (const rclcpp::ParameterTypeException & ex) {
    RCLCPP_WARN(get_logger(), "param rosbag_preset_profile must be a string");
    throw ex;
  }

  RCLCPP_INFO(get_logger(), "using %s preset for rosbag recording", options_.rosbag_preset_profile_.c_str());

  try {
    topics = declare_parameter<std::vector<std::string>>(
      "topics", std::vector<std::string>{});
  } catch (const rclcpp::ParameterTypeException & ex) {
    if (std::string{ex.what()}.find("not set") == std::string::npos) {
      RCLCPP_ERROR(get_logger(), "topics must be an array of strings.");
      throw ex;
    }
  }

  if (topics.size() > 0) {
    options_.all_topics_ = false;

    for (const auto & topic : topics) {
      std::string prefix = "topic_details." + topic;
      std::string topic_type{};
      SnapshotterTopicOptions opts{};
      ImageCompressionOptions img_compression_opts;
      std::string topic_qos{};
      bool override_old_timestamps;
      int queue_depth = -1;
      double throttle_period = -1.0;
      bool h264_throttle_skip = false;

      try {
        topic_type = declare_parameter<std::string>(prefix + ".type");
      } catch (const rclcpp::ParameterTypeException & ex) {
        if (std::string{ex.what()}.find("not set") == std::string::npos) {
          RCLCPP_ERROR(get_logger(), "Topic type must be a string.");
        } else {
          RCLCPP_ERROR(get_logger(), "Topic %s is missing a type.", topic.c_str());
        }
        throw ex;
      }

      if(topic_type == "sensor_msgs/msg/Image")
      {
        img_compression_opts = getCompressionOptions(topic);
      }

      try
      {
        topic_qos = declare_parameter<std::string>(prefix + ".qos");
      }
        catch (const rclcpp::exceptions::UninitializedStaticallyTypedParameterException& ex)
      {
        if (std::string{ex.what()}.find("not set") == std::string::npos)
        {
          RCLCPP_DEBUG(get_logger(), "Qos not defined for topic %s, using defaul qos", topic.c_str());
        }
        topic_qos = "DEFAULT";
      } catch (const rclcpp::ParameterTypeException& ex)
      {
        if (std::string{ex.what()}.find("not set") == std::string::npos)
        {
          RCLCPP_WARN(get_logger(), "Qos not defined for topic %s, using defaul qos", topic.c_str());
        }
        topic_qos = "DEFAULT";
      }

      try
      {
        override_old_timestamps = declare_parameter<bool>(prefix + ".override_old_timestamps");
      }
        catch (const rclcpp::exceptions::UninitializedStaticallyTypedParameterException& ex)
      {
        override_old_timestamps = false;
      } catch (const rclcpp::ParameterTypeException& ex)
      {
        override_old_timestamps = false;
      }

      try
      {
        queue_depth = declare_parameter<int>(prefix + ".queue_depth");
      }
        catch (const rclcpp::exceptions::UninitializedStaticallyTypedParameterException& ex)
      {
        queue_depth = -1;
      } catch (const rclcpp::ParameterTypeException& ex)
      {
        queue_depth = -1;
      }

      try
      {
        throttle_period = declare_parameter<double>(prefix + ".throttle_period");
      }
        catch (const rclcpp::exceptions::UninitializedStaticallyTypedParameterException& ex)
      {
        throttle_period = -1.0;
      } catch (const rclcpp::ParameterTypeException& ex)
      {
        throttle_period = -1.0;
      }

      try
      {
        h264_throttle_skip = declare_parameter<bool>(prefix + ".h264_throttle_skip");
      }
        catch (const rclcpp::exceptions::UninitializedStaticallyTypedParameterException& ex)
      {
        h264_throttle_skip = false;
      } catch (const rclcpp::ParameterTypeException& ex)
      {
        h264_throttle_skip = false;
      }
  
      try {
        opts.duration_limit_ = rclcpp::Duration::from_seconds(
          declare_parameter<double>(prefix + ".duration")
        );
      }   
      catch (const rclcpp::exceptions::UninitializedStaticallyTypedParameterException& ex)
      {
        opts.duration_limit_ = options_.default_duration_limit_;
      }
      catch (const rclcpp::ParameterTypeException & ex) {
        if (std::string{ex.what()}.find("not set") == std::string::npos) {
          RCLCPP_ERROR(
            get_logger(), "Duration limit for topic %s must be a double.", topic.c_str());
          throw ex;
        }
      }

      try {
        opts.memory_limit_ = declare_parameter<double>(prefix + ".memory");
      }    
      catch (const rclcpp::exceptions::UninitializedStaticallyTypedParameterException& ex)
      {
        opts.memory_limit_ = options_.default_memory_limit_;
      }
      catch (const rclcpp::ParameterTypeException & ex) {
        if (std::string{ex.what()}.find("not set") == std::string::npos) {
          RCLCPP_ERROR(
            get_logger(), "Memory limit for topic %s is of the wrong type.", topic.c_str());
          throw ex;
        }
      }

      TopicDetails dets{};
      dets.name = topic;
      dets.type = topic_type;
      dets.qos = qos_string_to_qos(topic_qos);
      dets.override_old_timestamps = override_old_timestamps;
      dets.queue_depth = queue_depth;
      dets.img_compression_opts_ = img_compression_opts;
      dets.default_bag_duration = options_.default_duration_limit_;
      dets.throttle_period = throttle_period;
      dets.h264_throttle_skip = h264_throttle_skip;

      if(dets.override_old_timestamps)
      {
        RCLCPP_WARN(get_logger(), "Old timestamps will be overriden for topic %s", topic.c_str());
      }

      if(dets.queue_depth > 0)
      {
        RCLCPP_WARN(get_logger(), "Queue depth is set to %i for topic %s. Only the most %i recent messages will be saved on each bag for it", dets.queue_depth, topic.c_str(), dets.queue_depth);
      }

      if(dets.img_compression_opts_.use_compression)
      {
        RCLCPP_INFO(get_logger(), "compression: %i for topic %s using format %s and compression flag %i", dets.img_compression_opts_.use_compression, topic.c_str(), dets.img_compression_opts_.format.c_str(), dets.img_compression_opts_.imwrite_flag_value);
      }

      if(dets.throttle_period > 0.0)
      {
        RCLCPP_INFO(get_logger(), "Throttle period: %f for topic %s messages subsampled", dets.throttle_period, topic.c_str());
      }

      options_.topics_.insert(
        SnapshotterOptions::topics_t::value_type(dets, opts));
    }
  } else {
    options_.all_topics_ = true;
    RCLCPP_INFO(get_logger(), "No topics list provided. Logging all topics.");
    RCLCPP_WARN(get_logger(), "Logging all topics is very memory-intensive.");
  }
}

void Snapshotter::fixTopicOptions(SnapshotterTopicOptions & options)
{
  if (options.duration_limit_ == SnapshotterTopicOptions::INHERIT_DURATION_LIMIT) {
    options.duration_limit_ = options_.default_duration_limit_;
  }
  if (options.memory_limit_ == SnapshotterTopicOptions::INHERIT_MEMORY_LIMIT) {
    options.memory_limit_ = options_.default_memory_limit_;
  }
}

bool Snapshotter::postfixFilename(string & file)
{
  size_t ind = file.rfind(".bag");
  // If requested ends in .bag, this is literal name do not append date
  if (ind != string::npos && ind == file.size() - 4) {
    return true;
  }
  // Otherwise treat as prefix and append datetime and extension
  file += timeAsStr() + ".bag";
  return true;
}

string Snapshotter::timeAsStr()
{
  std::stringstream msg;
  const auto now = std::chrono::system_clock::now();
  const auto now_in_t = std::chrono::system_clock::to_time_t(now);
  msg << std::put_time(std::localtime(&now_in_t), "%Y-%m-%d-%H-%M-%S");
  return msg.str();
}

void Snapshotter::topicCb(
  std::shared_ptr<const rclcpp::SerializedMessage> msg,
  std::shared_ptr<MessageQueue> queue)
{
  // Pack message and metadata into SnapshotMessage holder
  SnapshotMessage out(msg, this->now());
  queue->push(out);
}

void Snapshotter::subscribe(
  const TopicDetails & topic_details,
  std::shared_ptr<MessageQueue> queue)
{
  RCLCPP_DEBUG(get_logger(), "Subscribing to %s", topic_details.name.c_str());

  auto opts = rclcpp::SubscriptionOptions{};
  opts.topic_stats_options.state = rclcpp::TopicStatisticsState::Enable;
  opts.topic_stats_options.publish_topic = topic_details.name + "/statistics";

  auto sub = create_generic_subscription(
    topic_details.name,
    topic_details.type,
    topic_details.qos,
    std::bind(&Snapshotter::topicCb, this, _1, queue),
    opts
  );

  queue->setSubscriber(sub);
}

bool Snapshotter::writeTopic(
  rosbag2_cpp::Writer & bag_writer,
  MessageQueue & message_queue,
  const TopicDetails & topic_details,
<<<<<<< HEAD
  const std::shared_ptr<rclcpp_action::ServerGoalHandle<TriggerSnapAction>> goal_handle,
  rclcpp::Time& request_time)
{
  auto req = goal_handle->get_goal();
=======
  const TriggerSnapshot::Request::SharedPtr & req,
  const TriggerSnapshot::Response::SharedPtr & res,
  rclcpp::Time& request_time)
{
  // acquire lock for this queue
  std::lock_guard l(message_queue.lock);
>>>>>>> 9e07d5c9
  MessageQueue::range_t range;
  if (!req->use_interval_mode)
    range = message_queue.rangeFromTimes(req->start_time, req->stop_time);
  else
    range = message_queue.intervalFromTimesMsg(req->msg_timestamp, req->interval_mode_tolerance);

  rosbag2_storage::TopicMetadata tm;
  tm.name = topic_details.name;
  tm.type = topic_details.type;
  tm.serialization_format = "cdr";

  rclcpp::Serialization<sensor_msgs::msg::Image> img_serializer;
  rclcpp::Serialization<sensor_msgs::msg::CameraInfo> cam_info_serializer;
  cam_info_serializer = rclcpp::Serialization<sensor_msgs::msg::CameraInfo>();
  rclcpp::Serialization<visualization_msgs::msg::ImageMarker> img_marker_serializer;
  img_marker_serializer = rclcpp::Serialization<visualization_msgs::msg::ImageMarker>();
  cv_bridge::CvImagePtr cv_bridge_img;
  std::vector<int> compression_params; 
  if(topic_details.img_compression_opts_.use_compression)
  {
    if (req->use_h264)
    {
      RCLCPP_INFO(get_logger(), "H264 enabled for topic %s. applying h264 compression", topic_details.name.c_str());
      tm.type = "foxglove_msgs/msg/CompressedVideo";
    }
    else
    {
      RCLCPP_INFO(get_logger(), "topic %s is an image. applying %s compression", topic_details.name.c_str(), topic_details.img_compression_opts_.format.c_str() );
      compression_params.push_back(topic_details.img_compression_opts_.imwrite_flag);
      compression_params.push_back(topic_details.img_compression_opts_.imwrite_flag_value); // Set JPEG quality (0-100) or png compression (0-9)
      tm.type = "sensor_msgs/msg/CompressedImage";
    }
    img_serializer = rclcpp::Serialization<sensor_msgs::msg::Image>();
  }

  bag_writer.create_topic(tm);

  double prev_msg_time = 0.0;
  auto start = std::chrono::high_resolution_clock::now();
  bool h264_throttle_skip = req->use_h264 && topic_details.h264_throttle_skip;
  if(topic_details.queue_depth > 0 && !req->use_interval_mode)
  {
    range.first = std::max(range.first, range.second - topic_details.queue_depth);
    RCLCPP_INFO(get_logger(), "Only %li messages will be saved on topic %s. its queue size set in the params is %i", range.second - range.first, topic_details.name.c_str(), topic_details.queue_depth);
    if(topic_details.throttle_period > 0.0 && !h264_throttle_skip)
    {
      RCLCPP_ERROR(get_logger(), "Topic %s has a queue size of %i but has a throttle period of %f. This may have unexpected consequences",topic_details.name.c_str(), topic_details.queue_depth, topic_details.throttle_period);
    }
  }
  for (auto msg_it = range.first; msg_it != range.second; ++msg_it) {
    // Create BAG message
    auto bag_message = std::make_shared<rosbag2_storage::SerializedBagMessage>();
    auto ret = rcutils_system_time_now(&bag_message->time_stamp);
    if (ret != RCL_RET_OK) {
      RCLCPP_ERROR(get_logger(), "Failed to assign time to rosbag message.");
      return false;
    }
    
    if (!req->use_interval_mode && req->throttle_msgs && !h264_throttle_skip &&
        topic_details.throttle_period > 0.0 &&
        msg_it->time.nanoseconds() - prev_msg_time <= topic_details.throttle_period * 1e9)
    {
      RCLCPP_DEBUG(get_logger(),
          "topic %s is being throttled. message time: %ld, previous message time: %f, throttle_period: %f",
          topic_details.name.c_str(), msg_it->time.nanoseconds(), prev_msg_time, topic_details.throttle_period
      );
      continue;
    }

    prev_msg_time = msg_it->time.nanoseconds();

    bag_message->topic_name = tm.name;
    rclcpp::Duration bag_duration = rclcpp::Time(req->stop_time) - rclcpp::Time(req->start_time);
    if(topic_details.override_old_timestamps && (request_time - msg_it->time) > bag_duration)
    {
      // Put old messages at the beginning of the bag
      RCLCPP_WARN_THROTTLE(get_logger(), *get_clock(), 10000, "Overriding old timestamps for topic %s", tm.name.c_str());
      bag_message->time_stamp = req->start_time.sec*1e9 + req->start_time.nanosec;
    }
    else
    {
      bag_message->time_stamp = msg_it->time.nanoseconds();
    }

    if (tm.type == "sensor_msgs/msg/CameraInfo" && req->use_interval_mode && req->interval_mode_single_msg)
    {
      sensor_msgs::msg::CameraInfo cam_info;
      cam_info_serializer.deserialize_message(msg_it->msg.get(), &cam_info);

<<<<<<< HEAD
      if (!isTheSpecificMsg<sensor_msgs::msg::CameraInfo>(cam_info, goal_handle, topic_details))
=======
      if (!isTheSpecificMsg<sensor_msgs::msg::CameraInfo>(cam_info, req, topic_details))
>>>>>>> 9e07d5c9
        continue;
    }

    if (tm.type == "visualization_msgs/msg/ImageMarker" && req->use_interval_mode && req->interval_mode_single_msg)
    {
      visualization_msgs::msg::ImageMarker img_marker;
      img_marker_serializer.deserialize_message(msg_it->msg.get(), &img_marker);
<<<<<<< HEAD

      if(!isTheSpecificMsg<visualization_msgs::msg::ImageMarker>(img_marker, goal_handle, topic_details))
        continue;
    }

    if(topic_details.img_compression_opts_.use_compression)
    {
      cv::Mat cv_img;
      sensor_msgs::msg::Image raw_img;
      img_serializer.deserialize_message(msg_it->msg.get(), &raw_img);

      if (req->use_interval_mode && req->interval_mode_single_msg)
      {
        if (!isTheSpecificMsg<sensor_msgs::msg::Image>(raw_img, goal_handle, topic_details))
          continue;
      }
      // imencode expects rgb images in `bgr` encoding, so we need to change incoming images that
      // use `rbg8` encoding to `bgr8` encoding by hand.
      if(raw_img.encoding == "rgb8")
      {
        cv_img = cv::Mat(raw_img.height, raw_img.width, CV_8UC3, raw_img.data.data());
        cv::cvtColor(cv_img, cv_img, cv::COLOR_RGB2BGR);
      }
      else
      {
        cv_bridge_img = cv_bridge::toCvCopy(raw_img, raw_img.encoding);
        cv_img = cv_bridge_img->image;
      }

=======

      if(!isTheSpecificMsg<visualization_msgs::msg::ImageMarker>(img_marker, req, topic_details))
        continue;
    }

    if(topic_details.img_compression_opts_.use_compression)
    {
      cv::Mat cv_img;
      sensor_msgs::msg::Image raw_img;
      img_serializer.deserialize_message(msg_it->msg.get(), &raw_img);

      if (req->use_interval_mode && req->interval_mode_single_msg)
      {
        if (!isTheSpecificMsg<sensor_msgs::msg::Image>(raw_img, req, topic_details))
          continue;
      }
      // imencode expects rgb images in `bgr` encoding, so we need to change incoming images that
      // use `rbg8` encoding to `bgr8` encoding by hand.
      if(raw_img.encoding == "rgb8")
      {
        cv_img = cv::Mat(raw_img.height, raw_img.width, CV_8UC3, raw_img.data.data());
        cv::cvtColor(cv_img, cv_img, cv::COLOR_RGB2BGR);
      }
      else
      {
        cv_bridge_img = cv_bridge::toCvCopy(raw_img, raw_img.encoding);
        cv_img = cv_bridge_img->image;
      }

>>>>>>> 9e07d5c9
      if (req->use_h264)
      {
        auto encoder = topic_details.img_compression_opts_.encoder;
        if (!encoder->isInitialized() && !encoder->initialize((int)raw_img.width, (int)raw_img.height))
        {
          RCLCPP_ERROR(get_logger(), "Couldn't initialize H264 encoder!");
          return false;
        }
        
        foxglove_msgs::msg::CompressedVideo compressed_img;
        encoder->encodeImage(cv_img, raw_img.header, now());
        compressed_img = encoder->getCompressedImage();
        compressed_img.timestamp = raw_img.header.stamp;
        bag_writer.write(compressed_img, tm.name, rclcpp::Time(bag_message->time_stamp));
      }
      else
      {
        sensor_msgs::msg::CompressedImage compressed_img;
        cv::imencode("." + topic_details.img_compression_opts_.format, cv_img, compressed_img.data, compression_params);
        compressed_img.format = topic_details.img_compression_opts_.format;
        compressed_img.header = raw_img.header;
        bag_writer.write(compressed_img, tm.name, rclcpp::Time(bag_message->time_stamp));
      }
    }
    else
    {
      bag_message->serialized_data = std::make_shared<rcutils_uint8_array_t>(
        msg_it->msg->get_rcl_serialized_message()
      );
      bag_writer.write(bag_message);
    }
  }
  auto end = std::chrono::high_resolution_clock::now();
  auto duration = std::chrono::duration_cast<std::chrono::milliseconds>(end - start);
  RCLCPP_DEBUG(get_logger(), "Encoding time: %ld ms", duration.count());

  return true;
}

template<typename MsgType>
bool Snapshotter::isTheSpecificMsg(
  const MsgType& msg,
<<<<<<< HEAD
  const std::shared_ptr<rclcpp_action::ServerGoalHandle<TriggerSnapAction>> goal_handle,
  const TopicDetails& topic_details) 
=======
  const rosbag2_snapshot_msgs::srv::TriggerSnapshot::Request::SharedPtr& req,
  const TopicDetails& topic_details) 
{
  if (msg.header.stamp != req->msg_timestamp) return false;

  RCLCPP_WARN(get_logger(), "[INTERVAL_MODE]: Found message for topic %s", topic_details.name.c_str());
  return true;
}

void Snapshotter::triggerSnapshotCb(
  const std::shared_ptr<rmw_request_id_t> request_header,
  const TriggerSnapshot::Request::SharedPtr req,
  TriggerSnapshot::Response::SharedPtr res)
>>>>>>> 9e07d5c9
{
  if (msg.header.stamp != goal_handle->get_goal()->msg_timestamp) return false;

  RCLCPP_WARN(get_logger(), "[INTERVAL_MODE]: Found message for topic %s", topic_details.name.c_str());
  return true;
}

rclcpp_action::GoalResponse Snapshotter::handle_goal(
  const rclcpp_action::GoalUUID &,
  std::shared_ptr<const TriggerSnapAction::Goal> goal)
{
  // Check if requested ends in .bag
  size_t ind = goal->filename.rfind(".bag");
  if (goal->filename.empty() || ind == string::npos || ind != goal->filename.size() - 4) 
  {
    RCLCPP_WARN(this->get_logger(), "Rejecting request to snapshot. Empty filename or not ending in .bag");
    return rclcpp_action::GoalResponse::REJECT;
  }

<<<<<<< HEAD
  return rclcpp_action::GoalResponse::ACCEPT_AND_EXECUTE;
}

rclcpp_action::CancelResponse Snapshotter::handle_cancel(
  const std::shared_ptr<rclcpp_action::ServerGoalHandle<TriggerSnapAction>> goal_handle)
{
  RCLCPP_INFO(this->get_logger(), "Received request to cancel snapshotting.");
  (void)goal_handle;
  return rclcpp_action::CancelResponse::ACCEPT;
}

void Snapshotter::handle_accepted(const std::shared_ptr<rclcpp_action::ServerGoalHandle<TriggerSnapAction>> goal_handle)
{
  auto req = goal_handle->get_goal();
  auto res = std::make_shared<TriggerSnapAction::Result>();

  std::shared_ptr<rosbag2_cpp::Writer> bag_writer_ptr;
  bag_writer_ptr = std::make_shared<rosbag2_cpp::Writer>();

=======
  {
    std::unique_lock<std::shared_mutex> write_lock(state_lock_);
    if (recording_prior) {
      // pause();
    }
    writing_ = true;
  }

  // Ensure that state is updated when function exits, regardlesss of branch path / exception events
  RCPPUTILS_SCOPE_EXIT(
    // Clear buffers beacuase time gaps (skipped messages) may have occured while paused
    std::unique_lock<std::shared_mutex> write_lock(state_lock_);
    // Turn off writing flag and return recording to its state before writing
    writing_ = false;
    if (recording_prior) {
      this->resume();
    }
  );
  std::shared_ptr<rosbag2_cpp::Writer> bag_writer_ptr;;
  bag_writer_ptr = std::make_shared<rosbag2_cpp::Writer>();

>>>>>>> 9e07d5c9
  
  RCLCPP_INFO(get_logger(), "opening %s", req->filename.c_str());

  try {
    rosbag2_storage::StorageOptions storage_opts;
    storage_opts.storage_id = "mcap";
    storage_opts.uri = req->filename;
<<<<<<< HEAD
    storage_opts.storage_preset_profile = req->rosbag_preset_profile != "" ? req->rosbag_preset_profile : options_.rosbag_preset_profile_;
=======
    if (req->rosbag_preset_profile != "") 
      storage_opts.storage_preset_profile = req->rosbag_preset_profile;
    else 
      storage_opts.storage_preset_profile = options_.rosbag_preset_profile_;
>>>>>>> 9e07d5c9
    rosbag2_cpp::ConverterOptions converter_opts{};
    bag_writer_ptr->open(storage_opts, converter_opts);
  } catch (const std::exception & ex) {
    RCLCPP_WARN(
          get_logger(), "Failed to open %s file, reason: %s", req->filename.c_str(), ex.what());
    res->success = false;
    res->message = "Unable to open file for writing, " + std::string(ex.what());
<<<<<<< HEAD
    return goal_handle->abort(res);
  }

  std::vector<std::pair<TopicDetails, std::shared_ptr<MessageQueue>>> cloned_buffers;
  {
    std::shared_lock<std::shared_mutex> read_lock(state_lock_);
    for (const auto& buffer : buffers_) {
      cloned_buffers.emplace_back(buffer.first, buffer.second->clone());
    }
  }

  // Detach thread to prevent blocking the main thread
  std::thread{std::bind(&Snapshotter::createBag, this, _1, _2, _3), goal_handle, cloned_buffers, bag_writer_ptr}.detach();
}
=======
    return;
  }

  rclcpp::Time request_time = this->now();

  // Write each selected topic's queue to bag file
  if (req->topics.size() && req->topics.at(0).name.size()) {
    if (req->use_interval_mode) RCLCPP_WARN(get_logger(), "[INTERVAL_MODE]: enabled for snapshotting");
    for (auto & topic : req->topics) {

      if (topic.type.empty()) {
        auto it = std::find_if(buffers_.begin(), buffers_.end(),
          [&topic](const auto &saved_topic) {
            return saved_topic.first.name == topic.name;
          });

        if (it != buffers_.end()) {
          topic.type = it->first.type;
          RCLCPP_DEBUG(get_logger(), "Assigned type %s to topic %s", topic.type.c_str(), topic.name.c_str());
        }
      }

      TopicDetails details{topic.name, topic.type};
      // Find the message queue for this topic if it exsists
      auto found = buffers_.find(details);
>>>>>>> 9e07d5c9

void Snapshotter::createBag(
  const std::shared_ptr<rclcpp_action::ServerGoalHandle<TriggerSnapAction>> goal_handle,
  std::vector<std::pair<TopicDetails, std::shared_ptr<MessageQueue>>> cloned_buffers,
  std::shared_ptr<rosbag2_cpp::Writer> bag_writer_ptr)
{
  auto result = std::make_shared<TriggerSnapAction::Result>();
  auto feedback = std::make_shared<TriggerSnapAction::Feedback>();
  auto req = goal_handle->get_goal();

  rclcpp::Time request_time = this->now();
  bool success = true;
  std::string message = req->filename;
  float count_topics = 0.0;
  if (req->topics.size() && req->topics.at(0).name.size()) {
    if (req->use_interval_mode) RCLCPP_WARN(get_logger(), "[INTERVAL_MODE]: enabled for snapshotting");
    for (auto & topic : req->topics) {
      if (goal_handle->is_canceling()) {
        result->success = false;
        result->message = "Rosbag creation canceled";
        goal_handle->canceled(result);
        return;
      }
      count_topics++;
      auto it = std::find_if(cloned_buffers.begin(), cloned_buffers.end(),
        [&topic](const auto &saved_topic) {
          return saved_topic.first.name == topic.name;
        });

      if (it == cloned_buffers.end()) {
        RCLCPP_WARN(get_logger(), "Requested topic %s is not subscribed, skipping.", topic.name.c_str());
        continue;
      }

<<<<<<< HEAD
      const TopicDetails& details = it->first;
      std::shared_ptr<MessageQueue> message_queue = it->second;

      if (message_queue->size_ == 0) RCLCPP_INFO(get_logger(), "Queue size for topic %s is zero", topic.name.c_str());

      if (!writeTopic(*bag_writer_ptr, *message_queue, details, goal_handle, request_time)) {
        success = false;
        message = "Failed to write topic " + topic.type + " to bag file.";
        break;
=======
      details = found->first;
      MessageQueue & message_queue = *(found->second);

      // print size of the queue if queue size is zero
      if (message_queue.size_ == 0)
      {
        RCLCPP_WARN(get_logger(), "Queue size for topic %s is %ld", topic.name.c_str(), message_queue.size_);
      }

      if (!writeTopic(*bag_writer_ptr, message_queue, details, req, res, request_time)) {
        res->success = false;
        res->message = "Failed to write topic " + topic.type + " to bag file.";
        return;
>>>>>>> 9e07d5c9
      }
      feedback->duration = (this->now() - request_time).seconds();
      feedback->progress = 100 * (count_topics / req->topics.size());
      feedback->message = "Writing topic " + topic.name + " to bag file.";
      goal_handle->publish_feedback(feedback);
    }
  } else {  // If topic list empty, record all buffered topics
<<<<<<< HEAD
    for (const auto & pair : cloned_buffers) {
      if (goal_handle->is_canceling()) {
        result->success = false;
        result->message = "Rosbag creation canceled";
        goal_handle->canceled(result);
=======
    for (const buffers_t::value_type & pair : buffers_) {
      MessageQueue & message_queue = *(pair.second);
      message_queue.refreshBuffer(request_time);
      if (!writeTopic(*bag_writer_ptr, message_queue, pair.first, req, res, request_time)) {
        res->success = false;
        res->message = "Failed to write topic " + pair.first.name + " to bag file.";
>>>>>>> 9e07d5c9
        return;
      }
      count_topics++;
      std::shared_ptr<MessageQueue> message_queue = pair.second;
      message_queue->refreshBuffer(request_time);
      if (!writeTopic(*bag_writer_ptr, *message_queue, pair.first, goal_handle, request_time)) {
        success = false;
        message = "Failed to write topic " + pair.first.name + " to bag file.";
        break;
      }
      feedback->duration = (this->now() - request_time).seconds();
      feedback->progress = 100 * (count_topics / cloned_buffers.size());
      feedback->message = "Writing topic " + pair.first.name + " to bag file.";
      goal_handle->publish_feedback(feedback);
    }
  }
  /*
  // If no topics were subscribed/valid/contained data, this is considered a non-success
  if (!bag.isOpen()) {
    result->success = false;
    result->message = result->NO_DATA_MESSAGE;
    return;
  }
  */

<<<<<<< HEAD
    result->success = success;
    result->message = message;
    goal_handle->succeed(result);
=======
  res->success = true;
  res->message = req->filename;
>>>>>>> 9e07d5c9
}

void Snapshotter::clear()
{
  for (const buffers_t::value_type & pair : buffers_) {
    // if oldest message is older than default_bag_duration, clear the queue
    // Kiwi Added this condition to avoid clearing the buffer constantly
    // but still clear it if the duration exceeds the limit
    if (pair.second->duration() > pair.first.default_bag_duration) {
      RCLCPP_WARN(get_logger(), 
        "Clearing buffer for topic %s current duration: %f, default_bag_duration: %f", 
        pair.first.name.c_str(), pair.second->duration().seconds(), pair.first.default_bag_duration.seconds()
      );
      pair.second->clear();
    }
  }
}

void Snapshotter::pause()
{
  recording_ = false;
}

void Snapshotter::resume()
{
  clear();
  recording_ = true;
  RCLCPP_INFO(get_logger(), "Buffering resumed");
}

void Snapshotter::enableCb(
  const std::shared_ptr<rmw_request_id_t> request_header,
  const SetBool::Request::SharedPtr req,
  SetBool::Response::SharedPtr res)
{
  (void)request_header;

  {
    std::shared_lock<std::shared_mutex> read_lock(state_lock_);
    // Cannot enable while writing
    if (req->data && writing_) {
      res->success = false;
      res->message = "cannot enable recording while writing.";
      return;
    }
  }

  // Obtain write lock and update state if requested state is different from current
  if (req->data && !recording_) {
    std::unique_lock<std::shared_mutex> write_lock(state_lock_);
    resume();
  } else if (!req->data && recording_) {
    std::unique_lock<std::shared_mutex> write_lock(state_lock_);
    // pause();
  }

  res->success = true;
}

void Snapshotter::pollTopics()
{
  const auto topic_names_and_types = get_topic_names_and_types();

  for (const auto & name_type : topic_names_and_types) {
    if (name_type.second.size() < 1) {
      RCLCPP_ERROR(get_logger(), "Subscribed topic has no associated type.");
      return;
    }

    if (name_type.second.size() > 1) {
      RCLCPP_ERROR(get_logger(), "Subscribed topic has more than one associated type.");
      return;
    }

    TopicDetails details{};
    details.name = name_type.first;
    details.type = name_type.second[0];

    if (options_.addTopic(details)) {
      SnapshotterTopicOptions topic_options;
      fixTopicOptions(topic_options);
      auto queue = std::make_shared<MessageQueue>(topic_options, get_logger());

      std::pair<buffers_t::iterator,
        bool> res = buffers_.emplace(details, queue);
      assert(res.second);
      subscribe(details, queue);
    }
  }
}

SnapshotterClient::SnapshotterClient(const rclcpp::NodeOptions & options)
: rclcpp::Node("snapshotter_client", options)
{
  std::string action_str{};

  SnapshotterClientOptions opts{};

  try {
    action_str = declare_parameter<std::string>("action_type");
  } catch (const rclcpp::ParameterTypeException & ex) {
    RCLCPP_ERROR(get_logger(), "action_type parameter is missing or of incorrect type.");
    throw ex;
  }

  if (action_str == "trigger_write") {
    opts.action_ = SnapshotterClientOptions::TRIGGER_WRITE;
  } else if (action_str == "resume") {
    opts.action_ = SnapshotterClientOptions::RESUME;
  } else if (action_str == "pause") {
    opts.action_ = SnapshotterClientOptions::PAUSE;
  } else {
    RCLCPP_ERROR(get_logger(), "action_type must be one of: trigger_write, resume, or pause");
    throw std::invalid_argument{"Invalid value for action_type parameter."};
  }

  std::vector<std::string> topic_names{};

  try {
    topic_names = declare_parameter<std::vector<std::string>>("topics");
  } catch (const rclcpp::ParameterTypeException & ex) {
    if (std::string{ex.what()}.find("not set") == std::string::npos) {
      RCLCPP_ERROR(get_logger(), "topics must be an array of strings.");
      throw ex;
    }
  }

  if (topic_names.size() > 0) {
    for (const auto & topic : topic_names) {
      std::string prefix = "topic_details." + topic;
      std::string topic_type{};

      try {
        topic_type = declare_parameter<std::string>(prefix + ".type");
      } catch (const rclcpp::ParameterTypeException & ex) {
        if (std::string{ex.what()}.find("not set") == std::string::npos) {
          RCLCPP_ERROR(get_logger(), "Topic type must be a string.");
        } else {
          RCLCPP_ERROR(get_logger(), "Topic %s is missing a type.", topic.c_str());
        }

        throw ex;
      }

      TopicDetails details{};
      details.name = topic;
      details.type = topic_type;
      opts.topics_.push_back(details);
    }
  }

  try {
    opts.filename_ = declare_parameter<std::string>("filename");
  } catch (const rclcpp::ParameterTypeException & ex) {
    if (opts.action_ == SnapshotterClientOptions::TRIGGER_WRITE &&
      std::string{ex.what()}.find("not set") == std::string::npos)
    {
      RCLCPP_ERROR(get_logger(), "filename must be a string.");
      throw ex;
    }
  }

  try {
    opts.prefix_ = declare_parameter<std::string>("prefix");
  } catch (const rclcpp::ParameterTypeException & ex) {
    if (opts.action_ == SnapshotterClientOptions::TRIGGER_WRITE &&
      std::string{ex.what()}.find("not set") == std::string::npos)
    {
      RCLCPP_ERROR(get_logger(), "prefix must be a string.");
      throw ex;
    }
  }

  if (opts.action_ == SnapshotterClientOptions::TRIGGER_WRITE && opts.topics_.size() == 0) {
    RCLCPP_INFO(get_logger(), "No topics provided - logging all topics.");
    RCLCPP_WARN(get_logger(), "Logging all topics is very memory-intensive.");
  }

  setSnapshotterClientOptions(opts);
}

void SnapshotterClient::setSnapshotterClientOptions(const SnapshotterClientOptions & opts)
{
  if (opts.action_ == SnapshotterClientOptions::TRIGGER_WRITE) {
    auto client = create_client<TriggerSnapshot>("trigger_snapshot");
    if (!client->service_is_ready()) {
      throw std::runtime_error{
              "Service trigger_snapshot is not ready. "
              "Is snapshot running in this namespace?"
      };
    }

    TriggerSnapshot::Request::SharedPtr req;

    for (const auto & topic : opts.topics_) {
      req->topics.push_back(topic.asMessage());
    }

    // Prefix mode
    if (opts.filename_.empty()) {
      req->filename = opts.prefix_;
      size_t ind = req->filename.rfind(".bag");
      if (ind != string::npos && ind == req->filename.size() - 4) {
        req->filename.erase(ind);
      }
    } else {
      req->filename = opts.filename_;
      size_t ind = req->filename.rfind(".bag");
      if (ind == string::npos || ind != req->filename.size() - 4) {
        req->filename += ".bag";
      }
    }

    // Resolve filename relative to clients working directory to avoid confusion
    // Special case of no specified file, ensure still in working directory of client
    if (req->filename.empty()) {
      req->filename = "./";
    }
    std::filesystem::path p(std::filesystem::absolute(req->filename));
    req->filename = p.string();

    auto result_future = client->async_send_request(req);
    auto future_result =
      rclcpp::spin_until_future_complete(this->get_node_base_interface(), result_future);

    if (future_result == rclcpp::FutureReturnCode::SUCCESS) {
      RCLCPP_ERROR(get_logger(), "Calling the service failed.");
    } else {
      auto result = result_future.get();
      RCLCPP_INFO(
        get_logger(),
        "Service returned: [%s] %s",
        (result->success ? "SUCCESS" : "FAILURE"),
        result->message.c_str()
      );
    }

    return;
  } else if (  // NOLINT
    opts.action_ == SnapshotterClientOptions::PAUSE ||
    opts.action_ == SnapshotterClientOptions::RESUME)
  {
    auto client = create_client<SetBool>("enable_snapshot");
    if (!client->service_is_ready()) {
      throw std::runtime_error{
              "Service enable_snapshot does not exist. "
              "Is snapshot running in this namespace?"
      };
    }

    SetBool::Request::SharedPtr req;
    req->data = (opts.action_ == SnapshotterClientOptions::RESUME);

    auto result_future = client->async_send_request(req);
    auto future_result =
      rclcpp::spin_until_future_complete(this->get_node_base_interface(), result_future);

    if (future_result == rclcpp::FutureReturnCode::SUCCESS) {
      RCLCPP_ERROR(get_logger(), "Calling the service failed.");
    } else {
      auto result = result_future.get();
      RCLCPP_INFO(
        get_logger(),
        "Service returned: [%s] %s",
        (result->success ? "SUCCESS" : "FAILURE"),
        result->message.c_str()
      );
    }

    return;
  } else {
    throw std::runtime_error{"Invalid options received."};
  }
}

}  // namespace rosbag2_snapshot

#include <rclcpp_components/register_node_macro.hpp>  // NOLINT
RCLCPP_COMPONENTS_REGISTER_NODE(rosbag2_snapshot::Snapshotter)
RCLCPP_COMPONENTS_REGISTER_NODE(rosbag2_snapshot::SnapshotterClient)<|MERGE_RESOLUTION|>--- conflicted
+++ resolved
@@ -717,19 +717,10 @@
   rosbag2_cpp::Writer & bag_writer,
   MessageQueue & message_queue,
   const TopicDetails & topic_details,
-<<<<<<< HEAD
   const std::shared_ptr<rclcpp_action::ServerGoalHandle<TriggerSnapAction>> goal_handle,
   rclcpp::Time& request_time)
 {
   auto req = goal_handle->get_goal();
-=======
-  const TriggerSnapshot::Request::SharedPtr & req,
-  const TriggerSnapshot::Response::SharedPtr & res,
-  rclcpp::Time& request_time)
-{
-  // acquire lock for this queue
-  std::lock_guard l(message_queue.lock);
->>>>>>> 9e07d5c9
   MessageQueue::range_t range;
   if (!req->use_interval_mode)
     range = message_queue.rangeFromTimes(req->start_time, req->stop_time);
@@ -819,11 +810,7 @@
       sensor_msgs::msg::CameraInfo cam_info;
       cam_info_serializer.deserialize_message(msg_it->msg.get(), &cam_info);
 
-<<<<<<< HEAD
       if (!isTheSpecificMsg<sensor_msgs::msg::CameraInfo>(cam_info, goal_handle, topic_details))
-=======
-      if (!isTheSpecificMsg<sensor_msgs::msg::CameraInfo>(cam_info, req, topic_details))
->>>>>>> 9e07d5c9
         continue;
     }
 
@@ -831,7 +818,6 @@
     {
       visualization_msgs::msg::ImageMarker img_marker;
       img_marker_serializer.deserialize_message(msg_it->msg.get(), &img_marker);
-<<<<<<< HEAD
 
       if(!isTheSpecificMsg<visualization_msgs::msg::ImageMarker>(img_marker, goal_handle, topic_details))
         continue;
@@ -861,37 +847,6 @@
         cv_img = cv_bridge_img->image;
       }
 
-=======
-
-      if(!isTheSpecificMsg<visualization_msgs::msg::ImageMarker>(img_marker, req, topic_details))
-        continue;
-    }
-
-    if(topic_details.img_compression_opts_.use_compression)
-    {
-      cv::Mat cv_img;
-      sensor_msgs::msg::Image raw_img;
-      img_serializer.deserialize_message(msg_it->msg.get(), &raw_img);
-
-      if (req->use_interval_mode && req->interval_mode_single_msg)
-      {
-        if (!isTheSpecificMsg<sensor_msgs::msg::Image>(raw_img, req, topic_details))
-          continue;
-      }
-      // imencode expects rgb images in `bgr` encoding, so we need to change incoming images that
-      // use `rbg8` encoding to `bgr8` encoding by hand.
-      if(raw_img.encoding == "rgb8")
-      {
-        cv_img = cv::Mat(raw_img.height, raw_img.width, CV_8UC3, raw_img.data.data());
-        cv::cvtColor(cv_img, cv_img, cv::COLOR_RGB2BGR);
-      }
-      else
-      {
-        cv_bridge_img = cv_bridge::toCvCopy(raw_img, raw_img.encoding);
-        cv_img = cv_bridge_img->image;
-      }
-
->>>>>>> 9e07d5c9
       if (req->use_h264)
       {
         auto encoder = topic_details.img_compression_opts_.encoder;
@@ -934,24 +889,8 @@
 template<typename MsgType>
 bool Snapshotter::isTheSpecificMsg(
   const MsgType& msg,
-<<<<<<< HEAD
   const std::shared_ptr<rclcpp_action::ServerGoalHandle<TriggerSnapAction>> goal_handle,
   const TopicDetails& topic_details) 
-=======
-  const rosbag2_snapshot_msgs::srv::TriggerSnapshot::Request::SharedPtr& req,
-  const TopicDetails& topic_details) 
-{
-  if (msg.header.stamp != req->msg_timestamp) return false;
-
-  RCLCPP_WARN(get_logger(), "[INTERVAL_MODE]: Found message for topic %s", topic_details.name.c_str());
-  return true;
-}
-
-void Snapshotter::triggerSnapshotCb(
-  const std::shared_ptr<rmw_request_id_t> request_header,
-  const TriggerSnapshot::Request::SharedPtr req,
-  TriggerSnapshot::Response::SharedPtr res)
->>>>>>> 9e07d5c9
 {
   if (msg.header.stamp != goal_handle->get_goal()->msg_timestamp) return false;
 
@@ -971,7 +910,6 @@
     return rclcpp_action::GoalResponse::REJECT;
   }
 
-<<<<<<< HEAD
   return rclcpp_action::GoalResponse::ACCEPT_AND_EXECUTE;
 }
 
@@ -991,29 +929,6 @@
   std::shared_ptr<rosbag2_cpp::Writer> bag_writer_ptr;
   bag_writer_ptr = std::make_shared<rosbag2_cpp::Writer>();
 
-=======
-  {
-    std::unique_lock<std::shared_mutex> write_lock(state_lock_);
-    if (recording_prior) {
-      // pause();
-    }
-    writing_ = true;
-  }
-
-  // Ensure that state is updated when function exits, regardlesss of branch path / exception events
-  RCPPUTILS_SCOPE_EXIT(
-    // Clear buffers beacuase time gaps (skipped messages) may have occured while paused
-    std::unique_lock<std::shared_mutex> write_lock(state_lock_);
-    // Turn off writing flag and return recording to its state before writing
-    writing_ = false;
-    if (recording_prior) {
-      this->resume();
-    }
-  );
-  std::shared_ptr<rosbag2_cpp::Writer> bag_writer_ptr;;
-  bag_writer_ptr = std::make_shared<rosbag2_cpp::Writer>();
-
->>>>>>> 9e07d5c9
   
   RCLCPP_INFO(get_logger(), "opening %s", req->filename.c_str());
 
@@ -1021,14 +936,7 @@
     rosbag2_storage::StorageOptions storage_opts;
     storage_opts.storage_id = "mcap";
     storage_opts.uri = req->filename;
-<<<<<<< HEAD
     storage_opts.storage_preset_profile = req->rosbag_preset_profile != "" ? req->rosbag_preset_profile : options_.rosbag_preset_profile_;
-=======
-    if (req->rosbag_preset_profile != "") 
-      storage_opts.storage_preset_profile = req->rosbag_preset_profile;
-    else 
-      storage_opts.storage_preset_profile = options_.rosbag_preset_profile_;
->>>>>>> 9e07d5c9
     rosbag2_cpp::ConverterOptions converter_opts{};
     bag_writer_ptr->open(storage_opts, converter_opts);
   } catch (const std::exception & ex) {
@@ -1036,7 +944,6 @@
           get_logger(), "Failed to open %s file, reason: %s", req->filename.c_str(), ex.what());
     res->success = false;
     res->message = "Unable to open file for writing, " + std::string(ex.what());
-<<<<<<< HEAD
     return goal_handle->abort(res);
   }
 
@@ -1051,33 +958,6 @@
   // Detach thread to prevent blocking the main thread
   std::thread{std::bind(&Snapshotter::createBag, this, _1, _2, _3), goal_handle, cloned_buffers, bag_writer_ptr}.detach();
 }
-=======
-    return;
-  }
-
-  rclcpp::Time request_time = this->now();
-
-  // Write each selected topic's queue to bag file
-  if (req->topics.size() && req->topics.at(0).name.size()) {
-    if (req->use_interval_mode) RCLCPP_WARN(get_logger(), "[INTERVAL_MODE]: enabled for snapshotting");
-    for (auto & topic : req->topics) {
-
-      if (topic.type.empty()) {
-        auto it = std::find_if(buffers_.begin(), buffers_.end(),
-          [&topic](const auto &saved_topic) {
-            return saved_topic.first.name == topic.name;
-          });
-
-        if (it != buffers_.end()) {
-          topic.type = it->first.type;
-          RCLCPP_DEBUG(get_logger(), "Assigned type %s to topic %s", topic.type.c_str(), topic.name.c_str());
-        }
-      }
-
-      TopicDetails details{topic.name, topic.type};
-      // Find the message queue for this topic if it exsists
-      auto found = buffers_.find(details);
->>>>>>> 9e07d5c9
 
 void Snapshotter::createBag(
   const std::shared_ptr<rclcpp_action::ServerGoalHandle<TriggerSnapAction>> goal_handle,
@@ -1112,7 +992,6 @@
         continue;
       }
 
-<<<<<<< HEAD
       const TopicDetails& details = it->first;
       std::shared_ptr<MessageQueue> message_queue = it->second;
 
@@ -1122,21 +1001,6 @@
         success = false;
         message = "Failed to write topic " + topic.type + " to bag file.";
         break;
-=======
-      details = found->first;
-      MessageQueue & message_queue = *(found->second);
-
-      // print size of the queue if queue size is zero
-      if (message_queue.size_ == 0)
-      {
-        RCLCPP_WARN(get_logger(), "Queue size for topic %s is %ld", topic.name.c_str(), message_queue.size_);
-      }
-
-      if (!writeTopic(*bag_writer_ptr, message_queue, details, req, res, request_time)) {
-        res->success = false;
-        res->message = "Failed to write topic " + topic.type + " to bag file.";
-        return;
->>>>>>> 9e07d5c9
       }
       feedback->duration = (this->now() - request_time).seconds();
       feedback->progress = 100 * (count_topics / req->topics.size());
@@ -1144,20 +1008,11 @@
       goal_handle->publish_feedback(feedback);
     }
   } else {  // If topic list empty, record all buffered topics
-<<<<<<< HEAD
     for (const auto & pair : cloned_buffers) {
       if (goal_handle->is_canceling()) {
         result->success = false;
         result->message = "Rosbag creation canceled";
         goal_handle->canceled(result);
-=======
-    for (const buffers_t::value_type & pair : buffers_) {
-      MessageQueue & message_queue = *(pair.second);
-      message_queue.refreshBuffer(request_time);
-      if (!writeTopic(*bag_writer_ptr, message_queue, pair.first, req, res, request_time)) {
-        res->success = false;
-        res->message = "Failed to write topic " + pair.first.name + " to bag file.";
->>>>>>> 9e07d5c9
         return;
       }
       count_topics++;
@@ -1183,14 +1038,9 @@
   }
   */
 
-<<<<<<< HEAD
     result->success = success;
     result->message = message;
     goal_handle->succeed(result);
-=======
-  res->success = true;
-  res->message = req->filename;
->>>>>>> 9e07d5c9
 }
 
 void Snapshotter::clear()
