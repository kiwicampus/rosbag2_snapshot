--- conflicted
+++ resolved
@@ -9,9 +9,7 @@
                                      # If time(0), start at the earliest message in each topic's buffer
 builtin_interfaces/Time stop_time    # Latest timestamp for a message to be included in written bag
                                      # If time(0), stop at the most recent message in each topic's buffer
-<<<<<<< HEAD
 bool use_h264                        # If true, compress image topics using h264 encoding
-=======
 bool throttle_msgs                   # If true, use the parameter of the topic to set the period of the messages
                                      # If false, include all messages in the time range
 bool use_interval_mode               # If true, start_time and stop_time are interpreted as an interval around msg_timestamp
@@ -23,7 +21,6 @@
                                      # it will be included in the snapshot
 bool interval_mode_single_msg        # If true, only the message with timestamp msg_timestamp will be included in the snapshot
                                      # If false, all messages within the interval will be included         
->>>>>>> 82cda27b
 
 ---
 
